<?php
/*
 * THIS SOFTWARE IS PROVIDED BY THE COPYRIGHT HOLDERS AND CONTRIBUTORS
 * "AS IS" AND ANY EXPRESS OR IMPLIED WARRANTIES, INCLUDING, BUT NOT
 * LIMITED TO, THE IMPLIED WARRANTIES OF MERCHANTABILITY AND FITNESS FOR
 * A PARTICULAR PURPOSE ARE DISCLAIMED. IN NO EVENT SHALL THE COPYRIGHT
 * OWNER OR CONTRIBUTORS BE LIABLE FOR ANY DIRECT, INDIRECT, INCIDENTAL,
 * SPECIAL, EXEMPLARY, OR CONSEQUENTIAL DAMAGES (INCLUDING, BUT NOT
 * LIMITED TO, PROCUREMENT OF SUBSTITUTE GOODS OR SERVICES; LOSS OF USE,
 * DATA, OR PROFITS; OR BUSINESS INTERRUPTION) HOWEVER CAUSED AND ON ANY
 * THEORY OF LIABILITY, WHETHER IN CONTRACT, STRICT LIABILITY, OR TORT
 * (INCLUDING NEGLIGENCE OR OTHERWISE) ARISING IN ANY WAY OUT OF THE USE
 * OF THIS SOFTWARE, EVEN IF ADVISED OF THE POSSIBILITY OF SUCH DAMAGE.
 *
 * This software consists of voluntary contributions made by many individuals
 * and is licensed under the LGPL. For more information, see
 * <http://www.doctrine-project.org>.
 */

namespace Doctrine\MongoDB;

use Doctrine\Common\EventManager,
    Doctrine\MongoDB\Event\EventArgs,
    Doctrine\MongoDB\Event\DistinctEventArgs,
    Doctrine\MongoDB\Event\GroupEventArgs,
    Doctrine\MongoDB\Event\NearEventArgs,
    Doctrine\MongoDB\Event\MapReduceEventArgs,
    Doctrine\MongoDB\Event\UpdateEventArgs;

/**
 * Wrapper for the PHP MongoCollection class.
 *
 * @license     http://www.opensource.org/licenses/lgpl-license.php LGPL
 * @link        www.doctrine-project.org
 * @since       1.0
 * @author      Jonathan H. Wage <jonwage@gmail.com>
 * @author      Bulat Shakirzyanov <mallluhuct@gmail.com>
 */
class Collection
{
    /**
     * The PHP MongoCollection being wrapped.
     *
     * @var \MongoCollection
     */
    protected $mongoCollection;

    /**
     * The Database instance this collection belongs to.
     *
     * @var Database
     */
    protected $database;

    /**
     * The event manager that is the central point of the event system.
     *
     * @var Doctrine\Common\EventManager
     */
    protected $eventManager;

    /**
     * Mongo command prefix
     *
     * @var string
     */
    protected $cmd;

    /**
<<<<<<< HEAD
     * The last arguments passed to the delegate.
     *
     * These are stashed after each call so anything changed by reference can
     * be processed.
     *
     * @var array
     */
    protected $lastArguments;
=======
     * Number of times to retry queries.
     *
     * @var mixed
     */
    protected $numRetries;
>>>>>>> 5ccb1823

    /**
     * Create a new MongoCollection instance that wraps a PHP MongoCollection instance
     * for a given ClassMetadata instance.
     *
     * @param MongoCollection $mongoCollection The MongoCollection instance.
     * @param Database $database The Database instance.
     * @param EventManager $evm The EventManager instance.
     * @param string $cmd Mongo cmd character.
     * @param mixed $numRetries Number of times to retry queries.
     */
    public function __construct(\MongoCollection $mongoCollection, Database $database, EventManager $evm, $cmd, $numRetries = false)
    {
        $this->mongoCollection = $mongoCollection;
        $this->database = $database;
        $this->eventManager = $evm;
        $this->cmd = $cmd;
        $this->numRetries = $numRetries;
    }

    /** @proxy */
    public function getName()
    {
        return $this->mongoCollection->getName();
    }

    /**
     * Returns the wrapped MongoCollection instance.
     *
     * @return \MongoCollection
     */
    public function getMongoCollection()
    {
        return $this->mongoCollection;
    }

    /**
     * Gets the database this collection belongs to.
     *
     * @return Database $database
     */
    public function getDatabase()
    {
        return $this->database;
    }

    /** @proxy */
    public function getIndexInfo()
    {
        return $this->mongoCollection->getIndexInfo();
    }

    /**
     * Creates a new query builder instnce.
     *
     * @return Query\Builder $qb
     */
    public function createQueryBuilder()
    {
        return new Query\Builder($this->database, $this, $this->cmd);
    }

    /** @override */
    public function batchInsert(array &$a, array $options = array())
    {
        if ($this->eventManager->hasListeners(Events::preBatchInsert)) {
            $this->eventManager->dispatchEvent(Events::preBatchInsert, new EventArgs($this, $a));
        }

        $result = $this->doBatchInsert($a, $options);

        if ($this->eventManager->hasListeners(Events::postBatchInsert)) {
            $this->eventManager->dispatchEvent(Events::postBatchInsert, new EventArgs($this, $result));
        }

        return $a;
    }

    protected function doBatchInsert(array &$a, array $options = array())
    {
        $result = $this->callDelegate('batchInsert', array(
            'data'    => $a,
            'options' => $options,
        ));

        // process lastArguments
        foreach ($this->lastArguments['data'] as $i => $doc) {
            if (isset($doc['_id'])) {
                $a[$i]['_id'] = $doc['_id'];
            }
        }

        return $result;
    }

    /** @override */
    public function update($query, array $newObj, array $options = array())
    {
        if ($this->eventManager->hasListeners(Events::preUpdate)) {
            $this->eventManager->dispatchEvent(Events::preUpdate, new UpdateEventArgs($this, $query, $newObj));
        }

        $result = $this->doUpdate($query, $newObj, $options);

        if ($this->eventManager->hasListeners(Events::postUpdate)) {
            $this->eventManager->dispatchEvent(Events::postUpdate, new EventArgs($this, $result));
        }

        return $result;
    }

    protected function doUpdate($query, array $newObj, array $options)
    {
        if (is_scalar($query)) {
            $query = array('_id' => $query);
        }

        $result = $this->callDelegate('update', array(
            'query'   => $query,
            'newObj'  => $newObj,
            'options' => $options,
        ));

        // // uncomment when $newObj is passed by reference (see GH-36)
        // if (isset($this->lastArguments['newObj']['_id'])) {
        //     $newObj['_id'] = $this->lastArguments['newObj']['_id'];
        // }

        return $result;
    }

    /** @override */
    public function find(array $query = array(), array $fields = array())
    {
        if ($this->eventManager->hasListeners(Events::preFind)) {
            $this->eventManager->dispatchEvent(Events::preFind, new EventArgs($this, $query));
        }

        $result = $this->doFind($query, $fields);

        if ($this->eventManager->hasListeners(Events::postFind)) {
            $this->eventManager->dispatchEvent(Events::postFind, new EventArgs($this, $result));
        }

        return $result;
    }

    protected function doFind(array $query, array $fields)
    {
        $cursor = $this->callDelegate('find', array(
            'query'  => $query,
            'fields' => $fields,
        ));

        return $this->wrapCursor($cursor, $query, $fields);
    }

    protected function wrapCursor(\MongoCursor $cursor, $query, $fields)
    {
        return new Cursor($cursor, $this->numRetries);
    }

    /** @override */
    public function findOne(array $query = array(), array $fields = array())
    {
        if ($this->eventManager->hasListeners(Events::preFindOne)) {
            $this->eventManager->dispatchEvent(Events::preFindOne, new EventArgs($this, $query));
        }

        $result = $this->doFindOne($query, $fields);

        if ($this->eventManager->hasListeners(Events::postFindOne)) {
            $this->eventManager->dispatchEvent(Events::postFindOne, new EventArgs($this, $result));
        }

        return $result;
    }

    protected function doFindOne(array $query, array $fields)
    {
<<<<<<< HEAD
        return $this->callDelegate('findOne', array(
            'query'  => $query,
            'fields' => $fields,
        ));
=======
        $mongoCollection = $this->mongoCollection;
        return $this->retry(function() use ($mongoCollection, $query, $fields) {
            return $mongoCollection->findOne($query, $fields);
        });
>>>>>>> 5ccb1823
    }

    public function findAndRemove(array $query, array $options = array())
    {
        if ($this->eventManager->hasListeners(Events::preFindAndRemove)) {
            $this->eventManager->dispatchEvent(Events::preFindAndRemove, new EventArgs($this, $query));
        }

        $document = $this->doFindAndRemove($query, $options);

        if ($this->eventManager->hasListeners(Events::postFindAndRemove)) {
            $this->eventManager->dispatchEvent(Events::postFindAndRemove, new EventArgs($this, $document));
        }

        return $document;
    }

    protected function doFindAndRemove(array $query, array $options = array())
    {
        $command = array();
        $command['findandmodify'] = $this->mongoCollection->getName();
        $command['query'] = $query;
        $command['remove'] = true;
        $command = array_merge($command, $options);

        $document = null;

        $database = $this->database;
        $result = $this->retry(function() use ($database, $command) {
            return $database->command($command);
        });

        if (isset($result['value'])) {
            $document = $result['value'];
            if ($this->mongoCollection instanceof \MongoGridFS) {
                // Remove the file data from the chunks collection
                $mongoCollection = $this->mongoCollection;
                $this->retry(function() use ($mongoCollection, $document, $options) {
                    return $mongoCollection->chunks->remove(array('files_id' => $document['_id']), $options);
                });
            }
        }
        return $document;
    }

    public function findAndUpdate(array $query, array $newObj, array $options = array())
    {
        if ($this->eventManager->hasListeners(Events::preFindAndUpdate)) {
            $this->eventManager->dispatchEvent(Events::preFindAndUpdate, new UpdateEventArgs($this, $query, $query));
        }

        $document = $this->doFindAndUpdate($query, $newObj, $options);

        if ($this->eventManager->hasListeners(Events::postFindAndUpdate)) {
            $this->eventManager->dispatchEvent(Events::postFindAndUpdate, new EventArgs($this, $document));
        }

        return $document;
    }

    protected function doFindAndUpdate(array $query, array $newObj, array $options)
    {
        $command = array();
        $command['findandmodify'] = $this->mongoCollection->getName();
        $command['query'] = $query;
        $command['update'] = $newObj;
        $command = array_merge($command, $options);

        $database = $this->database;
        $result = $this->retry(function() use ($database, $command) {
            return $database->command($command);
        });
        return isset($result['value']) ? $result['value'] : null;
    }

    public function near(array $near, array $query = array(), array $options = array())
    {
        if ($this->eventManager->hasListeners(Events::preNear)) {
            $this->eventManager->dispatchEvent(Events::preNear, new NearEventArgs($this, $near, $query));
        }

        $result = $this->doNear($near, $query, $options);

        if ($this->eventManager->hasListeners(Events::postNear)) {
            $this->eventManager->dispatchEvent(Events::postNear, new EventArgs($this, $result));
        }

        return $result;
    }

    protected function doNear(array $near, array $query, array $options)
    {
        $command = array();
        $command['geoNear'] = $this->mongoCollection->getName();
        $command['near'] = $near;
        $command['query'] = $query;
        $command = array_merge($command, $options);

        $database = $this->database;
        $result = $this->retry(function() use ($database, $command) {
            return $database->command($command);
        });
        return new ArrayIterator(isset($result['results']) ? $result['results'] : array());
    }

    public function distinct($field, array $query = array(), array $options = array())
    {
        if ($this->eventManager->hasListeners(Events::preDistinct)) {
            $this->eventManager->dispatchEvent(Events::preDistinct, new DistinctEventArgs($this, $field, $query));
        }

        $result = $this->doDistinct($field, $query, $options);

        if ($this->eventManager->hasListeners(Events::postDistinct)) {
            $this->eventManager->dispatchEvent(Events::postDistinct, new EventArgs($this, $result));
        }

        return $result;
    }

    protected function doDistinct($field, array $query, array $options)
    {
        $command = array();
        $command['distinct'] = $this->mongoCollection->getName();
        $command['key'] = $field;
        $command['query'] = $query;
        $command = array_merge($command, $options);

        $database = $this->database;
        $result = $this->retry(function() use ($database, $command) {
            return $database->command($command);
        });
        return new ArrayIterator(isset($result['values']) ? $result['values'] : array());
    }

    public function mapReduce($map, $reduce, array $out = array('inline' => true), array $query = array(), array $options = array())
    {
        if ($this->eventManager->hasListeners(Events::preMapReduce)) {
            $this->eventManager->dispatchEvent(Events::preMapReduce, new MapReduceEventArgs($this, $map, $reduce, $out, $query));
        }

        $result = $this->doMapReduce($map, $reduce, $out, $query, $options);

        if ($this->eventManager->hasListeners(Events::postMapReduce)) {
            $this->eventManager->dispatchEvent(Events::postMapReduce, new EventArgs($this, $result));
        }

        return $result;
    }

    protected function doMapReduce($map, $reduce, array $out, array $query, array $options)
    {
        if (is_string($map)) {
            $map = new \MongoCode($map);
        }
        if (is_string($reduce)) {
            $reduce = new \MongoCode($reduce);
        }
        $command = array();
        $command['mapreduce'] = $this->mongoCollection->getName();
        $command['map'] = $map;
        $command['reduce'] = $reduce;
        $command['query'] = (object) $query;
        $command['out'] = $out;
        $command = array_merge($command, $options);

        $database = $this->database;
        $result = $this->retry(function() use ($database, $command) {
            return $database->command($command);
        });

        if (!$result['ok']) {
            throw new \RuntimeException($result['errmsg']);
        }

        if (isset($out['inline']) && $out['inline'] === true) {
            return new ArrayIterator($result['results']);
        }

        return $this->retry(function() use ($database, $command, $result) {
            return $database->selectCollection($result['result'])->find();
        });
    }

    /** @proxy */
    public function count(array $query = array(), $limit = 0, $skip = 0)
    {
<<<<<<< HEAD
        return $this->callDelegate('count', array(
            'query' => $query,
            'limit' => $limit,
            'skip'  => $skip,
        ));
=======
        $mongoCollection = $this->mongoCollection;
        return $this->retry(function() use ($mongoCollection, $query, $limit, $skip) {
            return $mongoCollection->count($query, $limit, $skip);
        });
>>>>>>> 5ccb1823
    }

    /** @proxy */
    public function createDBRef(array $a)
    {
        if ($this->eventManager->hasListeners(Events::preCreateDBRef)) {
            $this->eventManager->dispatchEvent(Events::preCreateDBRef, new EventArgs($this, $a));
        }

        $result = $this->doCreateDBRef($a);

        if ($this->eventManager->hasListeners(Events::postCreateDBRef)) {
            $this->eventManager->dispatchEvent(Events::postCreateDBRef, new EventArgs($this, $result));
        }

        return $result;
    }

    protected function doCreateDBRef(array $a)
    {
        return $this->callDelegate('createDBRef', array('data' => $a));
    }

    /** @proxy */
    public function deleteIndex($keys)
    {
        return $this->callDelegate('deleteIndex', array('keys' => $keys));
    }

    /** @proxy */
    public function deleteIndexes()
    {
        return $this->callDelegate('deleteIndexes');
    }

    /** @proxy */
    public function drop()
    {
        if ($this->eventManager->hasListeners(Events::preDropCollection)) {
            $this->eventManager->dispatchEvent(Events::preDropCollection, new EventArgs($this));
        }

        $result = $this->doDrop();

        if ($this->eventManager->hasListeners(Events::postDropCollection)) {
            $this->eventManager->dispatchEvent(Events::postDropCollection, new EventArgs($this, $result));
        }

        return $result;
    }

    protected function doDrop()
    {
        return $this->callDelegate('drop');
    }

    /** @proxy */
    public function ensureIndex(array $keys, array $options = array())
    {
        return $this->callDelegate('ensureIndex', array(
            'keys'    => $keys,
            'options' => $options,
        ));
    }

    /** @proxy */
    public function __get($name)
    {
        return $this->mongoCollection->__get($name);
    }

    /** @proxy */
    public function getDBRef(array $ref)
    {
        if ($this->eventManager->hasListeners(Events::preGetDBRef)) {
            $this->eventManager->dispatchEvent(Events::preGetDBRef, new EventArgs($this, $ref));
        }

        $result = $this->doGetDBRef($ref);

        if ($this->eventManager->hasListeners(Events::postGetDBRef)) {
            $this->eventManager->dispatchEvent(Events::postGetDBRef, new EventArgs($this, $result));
        }

        return $result;
    }

    protected function doGetDBRef(array $ref)
    {
<<<<<<< HEAD
        return $this->callDelegate('getDBRef', array('ref' => $ref));
=======
        $mongoCollection = $this->mongoCollection;
        return $this->retry(function() use ($mongoCollection, $reference) {
            return $mongoCollection->getDBRef($reference);
        });
>>>>>>> 5ccb1823
    }

    /** @proxy */
    public function group($keys, array $initial, $reduce, array $options = array())
    {
        if ($this->eventManager->hasListeners(Events::preGroup)) {
            $this->eventManager->dispatchEvent(Events::preGroup, new GroupEventArgs($this, $keys, $initial, $reduce));
        }

        $result = $this->doGroup($keys, $initial, $reduce, $options);

        if ($this->eventManager->hasListeners(Events::postGroup)) {
            $this->eventManager->dispatchEvent(Events::postGroup, new EventArgs($this, $result));
        }

        return $result;
    }

    protected function doGroup($keys, array $initial, $reduce, array $options)
    {
<<<<<<< HEAD
        $result = $this->callDelegate('group', array(
            'keys'    => $keys,
            'initial' => $initial,
            'reduce'  => $reduce,
            'options' => $options,
        ));

=======
        $mongoCollection = $this->mongoCollection;
        $result = $this->retry(function() use ($mongoCollection, $keys, $initial, $reduce, $options) {
            return $mongoCollection->group($keys, $initial, $reduce, $options);
        });
>>>>>>> 5ccb1823
        return new ArrayIterator($result);
    }

    /** @proxy */
    public function insert(array &$a, array $options = array())
    {
        if ($this->eventManager->hasListeners(Events::preInsert)) {
            $this->eventManager->dispatchEvent(Events::preInsert, new EventArgs($this, $a));
        }

        $result = $this->doInsert($a, $options);

        if ($this->eventManager->hasListeners(Events::postInsert)) {
            $this->eventManager->dispatchEvent(Events::postInsert, new EventArgs($this, $result));
        }
        return $result;
    }

    protected function doInsert(array &$a, array $options)
    {
<<<<<<< HEAD
        $result = $this->callDelegate('insert', array(
            'data'    => $a,
            'options' => $options,
        ));

        // process lastArguments
        if (isset($this->lastArguments['data']['_id'])) {
            $a['_id'] = $this->lastArguments['data']['_id'];
        }

        return $result;
=======
        $document = $a;

        $mongoCollection = $this->mongoCollection;
        $result = $this->retry(function() use ($mongoCollection, $document, $options) {
            $return =  $mongoCollection->insert($document, $options);
            return array(
                'return' => $return,
                'document' => $document
            );
        });

        if ($result && isset($result['document']['_id'])) {
            $a['_id'] = $result['document']['_id'];
        }
        return $result['return'];
>>>>>>> 5ccb1823
    }

    /** @proxy */
    public function remove(array $query, array $options = array())
    {
        if ($this->eventManager->hasListeners(Events::preRemove)) {
            $this->eventManager->dispatchEvent(Events::preRemove, new EventArgs($this, $query));
        }

        $result = $this->doRemove($query, $options);

        if ($this->eventManager->hasListeners(Events::postRemove)) {
            $this->eventManager->dispatchEvent(Events::postRemove, new EventArgs($this, $result));
        }

        return $result;
    }

    protected function doRemove(array $query, array $options)
    {
        return $this->callDelegate('remove', array(
            'query'   => $query,
            'options' => $options,
        ));
    }

    /** @proxy */
    public function save(array &$a, array $options = array())
    {
        if ($this->eventManager->hasListeners(Events::preSave)) {
            $this->eventManager->dispatchEvent(Events::preSave, new EventArgs($this, $a));
        }

        $result = $this->doSave($a, $options);

        if ($this->eventManager->hasListeners(Events::postSave)) {
            $this->eventManager->dispatchEvent(Events::postSave, new EventArgs($this, $result));
        }

        return $result;
    }

    protected function doSave(array &$a, array $options)
    {
<<<<<<< HEAD
        $result = $this->callDelegate('save', array(
            'data'    => $a,
            'options' => $options,
        ));

        if (isset($this->lastArguments['data']['_id'])) {
            $a['_id'] = $this->lastArguments['data']['_id'];
        }

        return $result;
=======
        $mongoCollection = $this->mongoCollection;
        return $this->retry(function() use ($mongoCollection, &$a, $options) {
            return $mongoCollection->save($a, $options);
        });
>>>>>>> 5ccb1823
    }

    /** @proxy */
    public function validate($scanData = false)
    {
<<<<<<< HEAD
        return $this->callDelegate('validate', array('scanData' => $scanData));
=======
        $mongoCollection = $this->mongoCollection;
        return $this->retry(function() use ($mongoCollection, $scanData) {
            return $mongoCollection->validate($scanData);
        });
>>>>>>> 5ccb1823
    }

    /** @proxy */
    public function __toString()
    {
        return $this->mongoCollection->__toString();
    }

<<<<<<< HEAD
    /**
     * Calls a method on the inner collection.
     */
    protected function callDelegate($method, array $arguments = array())
    {
        $this->lastArguments = $arguments;

        return call_user_func_array(array($this->mongoCollection, $method), $this->lastArguments);
=======
    protected function retry(\Closure $retry)
    {
        if ($this->numRetries !== null && $this->numRetries !== false) {
            for ($i = 1; $i <= $this->numRetries; $i++) {
                try {
                    return $retry();
                    break;
                } catch (\MongoException $e) {
                    if ($i === $this->numRetries) {
                        throw $e;
                    }
                    sleep(1);
                }
            }
        } else {
            return $retry();
        }
>>>>>>> 5ccb1823
    }
}<|MERGE_RESOLUTION|>--- conflicted
+++ resolved
@@ -67,7 +67,6 @@
     protected $cmd;
 
     /**
-<<<<<<< HEAD
      * The last arguments passed to the delegate.
      *
      * These are stashed after each call so anything changed by reference can
@@ -76,13 +75,13 @@
      * @var array
      */
     protected $lastArguments;
-=======
+
+    /**
      * Number of times to retry queries.
      *
      * @var mixed
      */
     protected $numRetries;
->>>>>>> 5ccb1823
 
     /**
      * Create a new MongoCollection instance that wraps a PHP MongoCollection instance
@@ -263,17 +262,10 @@
 
     protected function doFindOne(array $query, array $fields)
     {
-<<<<<<< HEAD
         return $this->callDelegate('findOne', array(
             'query'  => $query,
             'fields' => $fields,
         ));
-=======
-        $mongoCollection = $this->mongoCollection;
-        return $this->retry(function() use ($mongoCollection, $query, $fields) {
-            return $mongoCollection->findOne($query, $fields);
-        });
->>>>>>> 5ccb1823
     }
 
     public function findAndRemove(array $query, array $options = array())
@@ -300,12 +292,7 @@
         $command = array_merge($command, $options);
 
         $document = null;
-
-        $database = $this->database;
-        $result = $this->retry(function() use ($database, $command) {
-            return $database->command($command);
-        });
-
+        $result = $this->database->command($command);
         if (isset($result['value'])) {
             $document = $result['value'];
             if ($this->mongoCollection instanceof \MongoGridFS) {
@@ -341,11 +328,7 @@
         $command['query'] = $query;
         $command['update'] = $newObj;
         $command = array_merge($command, $options);
-
-        $database = $this->database;
-        $result = $this->retry(function() use ($database, $command) {
-            return $database->command($command);
-        });
+        $result = $this->database->command($command);
         return isset($result['value']) ? $result['value'] : null;
     }
 
@@ -371,11 +354,7 @@
         $command['near'] = $near;
         $command['query'] = $query;
         $command = array_merge($command, $options);
-
-        $database = $this->database;
-        $result = $this->retry(function() use ($database, $command) {
-            return $database->command($command);
-        });
+        $result = $this->database->command($command);
         return new ArrayIterator(isset($result['results']) ? $result['results'] : array());
     }
 
@@ -401,11 +380,7 @@
         $command['key'] = $field;
         $command['query'] = $query;
         $command = array_merge($command, $options);
-
-        $database = $this->database;
-        $result = $this->retry(function() use ($database, $command) {
-            return $database->command($command);
-        });
+        $result = $this->database->command($command);
         return new ArrayIterator(isset($result['values']) ? $result['values'] : array());
     }
 
@@ -440,10 +415,7 @@
         $command['out'] = $out;
         $command = array_merge($command, $options);
 
-        $database = $this->database;
-        $result = $this->retry(function() use ($database, $command) {
-            return $database->command($command);
-        });
+        $result = $this->database->command($command);
 
         if (!$result['ok']) {
             throw new \RuntimeException($result['errmsg']);
@@ -461,18 +433,11 @@
     /** @proxy */
     public function count(array $query = array(), $limit = 0, $skip = 0)
     {
-<<<<<<< HEAD
         return $this->callDelegate('count', array(
             'query' => $query,
             'limit' => $limit,
             'skip'  => $skip,
         ));
-=======
-        $mongoCollection = $this->mongoCollection;
-        return $this->retry(function() use ($mongoCollection, $query, $limit, $skip) {
-            return $mongoCollection->count($query, $limit, $skip);
-        });
->>>>>>> 5ccb1823
     }
 
     /** @proxy */
@@ -562,14 +527,7 @@
 
     protected function doGetDBRef(array $ref)
     {
-<<<<<<< HEAD
         return $this->callDelegate('getDBRef', array('ref' => $ref));
-=======
-        $mongoCollection = $this->mongoCollection;
-        return $this->retry(function() use ($mongoCollection, $reference) {
-            return $mongoCollection->getDBRef($reference);
-        });
->>>>>>> 5ccb1823
     }
 
     /** @proxy */
@@ -590,7 +548,6 @@
 
     protected function doGroup($keys, array $initial, $reduce, array $options)
     {
-<<<<<<< HEAD
         $result = $this->callDelegate('group', array(
             'keys'    => $keys,
             'initial' => $initial,
@@ -598,12 +555,6 @@
             'options' => $options,
         ));
 
-=======
-        $mongoCollection = $this->mongoCollection;
-        $result = $this->retry(function() use ($mongoCollection, $keys, $initial, $reduce, $options) {
-            return $mongoCollection->group($keys, $initial, $reduce, $options);
-        });
->>>>>>> 5ccb1823
         return new ArrayIterator($result);
     }
 
@@ -624,7 +575,6 @@
 
     protected function doInsert(array &$a, array $options)
     {
-<<<<<<< HEAD
         $result = $this->callDelegate('insert', array(
             'data'    => $a,
             'options' => $options,
@@ -636,23 +586,6 @@
         }
 
         return $result;
-=======
-        $document = $a;
-
-        $mongoCollection = $this->mongoCollection;
-        $result = $this->retry(function() use ($mongoCollection, $document, $options) {
-            $return =  $mongoCollection->insert($document, $options);
-            return array(
-                'return' => $return,
-                'document' => $document
-            );
-        });
-
-        if ($result && isset($result['document']['_id'])) {
-            $a['_id'] = $result['document']['_id'];
-        }
-        return $result['return'];
->>>>>>> 5ccb1823
     }
 
     /** @proxy */
@@ -697,7 +630,6 @@
 
     protected function doSave(array &$a, array $options)
     {
-<<<<<<< HEAD
         $result = $this->callDelegate('save', array(
             'data'    => $a,
             'options' => $options,
@@ -708,60 +640,47 @@
         }
 
         return $result;
-=======
+    }
+
+    /** @proxy */
+    public function validate($scanData = false)
+    {
+        return $this->callDelegate('validate', array('scanData' => $scanData));
+    }
+
+    /** @proxy */
+    public function __toString()
+    {
+        return $this->mongoCollection->__toString();
+    }
+
+    /**
+     * Calls a method on the inner collection.
+     */
+    protected function callDelegate($method, array $arguments = array())
+    {
+        $this->lastArguments = $arguments;
+        $lastArguments =& $this->lastArguments;
         $mongoCollection = $this->mongoCollection;
-        return $this->retry(function() use ($mongoCollection, &$a, $options) {
-            return $mongoCollection->save($a, $options);
+
+        return $this->retry(function() use($mongoCollection, $method, &$lastArguments) {
+            return call_user_func_array(array($mongoCollection, $method), $lastArguments);
         });
->>>>>>> 5ccb1823
-    }
-
-    /** @proxy */
-    public function validate($scanData = false)
-    {
-<<<<<<< HEAD
-        return $this->callDelegate('validate', array('scanData' => $scanData));
-=======
-        $mongoCollection = $this->mongoCollection;
-        return $this->retry(function() use ($mongoCollection, $scanData) {
-            return $mongoCollection->validate($scanData);
-        });
->>>>>>> 5ccb1823
-    }
-
-    /** @proxy */
-    public function __toString()
-    {
-        return $this->mongoCollection->__toString();
-    }
-
-<<<<<<< HEAD
-    /**
-     * Calls a method on the inner collection.
-     */
-    protected function callDelegate($method, array $arguments = array())
-    {
-        $this->lastArguments = $arguments;
-
-        return call_user_func_array(array($this->mongoCollection, $method), $this->lastArguments);
-=======
+    }
+
     protected function retry(\Closure $retry)
     {
         if ($this->numRetries !== null && $this->numRetries !== false) {
             for ($i = 1; $i <= $this->numRetries; $i++) {
                 try {
                     return $retry();
-                    break;
                 } catch (\MongoException $e) {
-                    if ($i === $this->numRetries) {
-                        throw $e;
-                    }
                     sleep(1);
                 }
             }
+            throw $e;
         } else {
             return $retry();
         }
->>>>>>> 5ccb1823
     }
 }