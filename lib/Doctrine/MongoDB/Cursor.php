--- conflicted
+++ resolved
@@ -309,7 +309,7 @@
         $originalLimit = $this->limit;
         $this->reset();
         $this->limit(1);
-        $result = current($this->toArray()) ?: null;
+        $result = current($this->toArray(false)) ?: null;
         $this->reset();
         $this->limit($originalLimit);
         return $result;
@@ -638,16 +638,7 @@
      */
     public function valid()
     {
-<<<<<<< HEAD
         return $this->mongoCursor->valid();
-=======
-        $originalLimit = $this->limit;
-        $this->limit(1);
-        $result = current($this->toArray(false)) ?: null;
-        $this->reset();
-        $this->limit($originalLimit);
-        return $result;
->>>>>>> 10785030
     }
 
     /**
