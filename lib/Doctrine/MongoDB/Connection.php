<?php
/*
 * THIS SOFTWARE IS PROVIDED BY THE COPYRIGHT HOLDERS AND CONTRIBUTORS
 * "AS IS" AND ANY EXPRESS OR IMPLIED WARRANTIES, INCLUDING, BUT NOT
 * LIMITED TO, THE IMPLIED WARRANTIES OF MERCHANTABILITY AND FITNESS FOR
 * A PARTICULAR PURPOSE ARE DISCLAIMED. IN NO EVENT SHALL THE COPYRIGHT
 * OWNER OR CONTRIBUTORS BE LIABLE FOR ANY DIRECT, INDIRECT, INCIDENTAL,
 * SPECIAL, EXEMPLARY, OR CONSEQUENTIAL DAMAGES (INCLUDING, BUT NOT
 * LIMITED TO, PROCUREMENT OF SUBSTITUTE GOODS OR SERVICES; LOSS OF USE,
 * DATA, OR PROFITS; OR BUSINESS INTERRUPTION) HOWEVER CAUSED AND ON ANY
 * THEORY OF LIABILITY, WHETHER IN CONTRACT, STRICT LIABILITY, OR TORT
 * (INCLUDING NEGLIGENCE OR OTHERWISE) ARISING IN ANY WAY OUT OF THE USE
 * OF THIS SOFTWARE, EVEN IF ADVISED OF THE POSSIBILITY OF SUCH DAMAGE.
 *
 * This software consists of voluntary contributions made by many individuals
 * and is licensed under the MIT license. For more information, see
 * <http://www.doctrine-project.org>.
 */

namespace Doctrine\MongoDB;

use Doctrine\Common\EventManager;
use Doctrine\MongoDB\Event\EventArgs;

/**
 * Wrapper for the PHP MongoClient class.
 *
 * @since  1.0
 * @author Jonathan H. Wage <jonwage@gmail.com>
 */
class Connection
{
    /**
     * The PHP MongoClient instance being wrapped.
     *
     * @var \MongoClient
     */
    protected $mongo;

    /**
     * Server string used to construct the MongoClient instance (optional).
     *
     * @var string
     */
    protected $server;

    /**
     * Options used to construct the MongoClient instance (optional).
     *
     * @var array
     */
    protected $options = array();

    /**
     * The Configuration for this connection.
     *
     * @var Configuration
     */
    protected $config;

    /**
     * The EventManager used to dispatch events.
     *
     * @var \Doctrine\Common\EventManager
     */
    protected $eventManager;

    /**
     * Constructor.
     *
     * If $server is an existing MongoClient instance, the $options parameter
     * will not be used.
     *
     * @param string|\MongoClient $server  Server string or MongoClient instance
     * @param array               $options MongoClient constructor options
     * @param Configuration       $config  Configuration instance
     * @param EventManager        $evm     EventManager instance
     */
    public function __construct($server = null, array $options = array(), Configuration $config = null, EventManager $evm = null)
    {
        if ($server instanceof \MongoClient || $server instanceof \Mongo) {
            $this->mongo = $server;
        } elseif ($server !== null) {
            $this->server = $server;
            $this->options = $options;
        }
        $this->config = $config ? $config : new Configuration();
        $this->eventManager = $evm ? $evm : new EventManager();
    }

    /**
     * Wrapper method for MongoClient::close().
     *
     * @see http://php.net/manual/en/mongoclient.close.php
     * @return boolean
     */
    public function close()
    {
        $this->initialize();
        return $this->mongo->close();
    }

    /**
     * Wrapper method for MongoClient::connect().
     *
     * @see http://php.net/manual/en/mongoclient.connect.php
     * @return boolean
     */
    public function connect()
    {
        $this->initialize();

        $mongo = $this->mongo;
        return $this->retry(function() use($mongo) {
            return $mongo->connect();
        });
    }

    /**
     * Wrapper method for MongoClient::dropDB().
     *
     * This method will dispatch preDropDatabase and postDropDatabase events.
     *
     * @see http://php.net/manual/en/mongoclient.dropdb.php
     * @param string $database
     * @return array
     */
    public function dropDatabase($database)
    {
        if ($this->eventManager->hasListeners(Events::preDropDatabase)) {
            $this->eventManager->dispatchEvent(Events::preDropDatabase, new EventArgs($this, $database));
        }

        $this->initialize();
        $result = $this->mongo->dropDB($database);

        if ($this->eventManager->hasListeners(Events::postDropDatabase)) {
            $this->eventManager->dispatchEvent(Events::postDropDatabase, new EventArgs($this, $result));
        }

        return $result;
    }

    /**
     * Get the Configuration used by this Connection.
     *
     * @return Configuration
     */
    public function getConfiguration()
    {
<<<<<<< HEAD
        return $this->config;
=======
        if ( ! ($this->mongo instanceof \MongoClient || $this->mongo instanceof \Mongo)) {
            return null;
        }

        return $this->mongo->status;
>>>>>>> a263d678
    }

    /**
     * Get the EventManager used by this Connection.
     *
     * @return \Doctrine\Common\EventManager
     */
    public function getEventManager()
    {
<<<<<<< HEAD
        return $this->eventManager;
=======
        if ( ! ($this->mongo instanceof \MongoClient || $this->mongo instanceof \Mongo)) {
            return false;
        }

        return $this->mongo->connected;
>>>>>>> a263d678
    }

    /**
     * Get the PHP MongoClient instance being wrapped.
     *
     * @return \MongoClient
     */
    public function getMongo()
    {
        return $this->mongo;
    }

    /**
     * Set the PHP MongoClient instance to wrap.
     *
     * @param \MongoClient $mongo
     */
    public function setMongo($mongo)
    {
        if ( ! ($mongo instanceof \MongoClient || $mongo instanceof \Mongo)) {
            throw new \InvalidArgumentException('MongoClient or Mongo instance required');
        }

        $this->mongo = $mongo;
    }

    /**
     * Wrapper method for MongoClient::getReadPreference().
     *
     * @see http://php.net/manual/en/mongoclient.getreadpreference.php
     * @return array
     */
    public function getReadPreference()
    {
        return $this->mongo->getReadPreference();
    }

    /**
     * Wrapper method for MongoClient::setReadPreference().
     *
     * @see http://php.net/manual/en/mongoclient.setreadpreference.php
     * @param string $readPreference
     * @param array  $tags
     * @return boolean
     */
    public function setReadPreference($readPreference, array $tags = null)
    {
        if (isset($tags)) {
            return $this->mongo->setReadPreference($readPreference, $tags);
        }

        return $this->mongo->setReadPreference($readPreference);
    }

    /**
     * Get the server string.
     *
     * @return string|null
     */
    public function getServer()
    {
        return $this->server;
    }

    /**
     * Gets the $status property of the wrapped MongoClient instance.
     *
     * @deprecated 1.1 No longer used in driver; Will be removed for 1.2
     * @return string
     */
    public function getStatus()
    {
        return $this->mongo->status;
    }

    /**
     * Construct a new MongoClient instance.
     *
     * This method will dispatch preConnect and postConnect events.
     *
     * @param boolean $reinitialize
     */
    public function initialize($reinitialize = false)
    {
        if ($reinitialize === true || $this->mongo === null) {
            if ($this->eventManager->hasListeners(Events::preConnect)) {
                $this->eventManager->dispatchEvent(Events::preConnect, new EventArgs($this));
            }

            $server  = $this->server;
            $options = $this->options;
            $this->mongo = $this->retry(function() use($server, $options) {
                if (version_compare(phpversion('mongo'), '1.3.0', '<')) {
                    return new \Mongo($server ?: 'mongodb://localhost:27017', $options);
                }

                return new \MongoClient($server ?: 'mongodb://localhost:27017', $options);
            });

            if ($this->eventManager->hasListeners(Events::postConnect)) {
                $this->eventManager->dispatchEvent(Events::postConnect, new EventArgs($this));
            }
        }
    }

    /**
     * Checks whether the connection is initialized and connected.
     *
     * @return boolean
     */
    public function isConnected()
    {
        return $this->mongo !== null && $this->mongo instanceof \Mongo && $this->mongo->connected;
    }

    /**
     * Wrapper method for MongoClient::listDBs().
     *
     * @see http://php.net/manual/en/mongoclient.listdbs.php
     * @return array
     */
    public function listDatabases()
    {
        $this->initialize();
        return $this->mongo->listDBs();
    }

    /**
     * Log something using the configured logger callable (if available).
     *
     * @param array $log
     */
    public function log(array $log)
    {
        if (null !== $this->config->getLoggerCallable()) {
            call_user_func_array($this->config->getLoggerCallable(), array($log));
        }
    }

    /**
     * Wrapper method for MongoClient::selectCollection().
     *
     * @see http://php.net/manual/en/mongoclient.selectcollection.php
     * @param string $db
     * @param string $collection
     * @return Collection
     */
    public function selectCollection($db, $collection)
    {
        $this->initialize();
        return $this->selectDatabase($db)->selectCollection($collection);
    }

    /**
     * Wrapper method for MongoClient::selectDatabase().
     *
     * This method will dispatch preSelectDatabase and postSelectDatabase
     * events.
     *
     * @see http://php.net/manual/en/mongoclient.selectdatabase.php
     * @param string $name
     * @return Database
     */
    public function selectDatabase($name)
    {
        if ($this->eventManager->hasListeners(Events::preSelectDatabase)) {
            $this->eventManager->dispatchEvent(Events::preSelectDatabase, new EventArgs($this, $name));
        }

        $this->initialize();
        $database = $this->wrapDatabase($name);

        if ($this->eventManager->hasListeners(Events::postSelectDatabase)) {
            $this->eventManager->dispatchEvent(Events::postSelectDatabase, new EventArgs($this, $database));
        }

        return $database;
    }

    /**
     * Wrapper method for MongoClient::__get().
     *
     * @see http://php.net/manual/en/mongoclient.get.php
     * @param string $database
     * @return \MongoDB
     */
    public function __get($database)
    {
        $this->initialize();
        return $this->mongo->$database;
    }

    /**
     * Wrapper method for MongoClient::__toString().
     *
     * @see http://php.net/manual/en/mongoclient.tostring.php
     * @return string
     */
    public function __toString()
    {
        $this->initialize();
        return $this->mongo->__toString();
    }

    /**
     * Conditionally retry a closure if it yields an exception.
     *
     * If the closure does not return successfully within the configured number
     * of retries, its first exception will be thrown.
     *
     * @param \Closure $retry
     * @return mixed
     */
    protected function retry(\Closure $retry)
    {
        if (!$numRetries = $this->config->getRetryConnect()) {
            return $retry();
        }

        $firstException = null;
        for ($i = 0; $i <= $numRetries; $i++) {
            try {
                return $retry();
            } catch (\MongoException $e) {
                if (!$firstException) {
                    $firstException = $e;
                }
                if ($i === $numRetries) {
                    throw $firstException;
                }
            }
        }

        throw $e;
    }

    /**
     * Creates a Database instance.
     *
     * If a logger callable was defined, a LoggableDatabase will be returned.
     *
     * @param string $name
     * @return Database
     */
    protected function wrapDatabase($name)
    {
        $numRetries = $this->config->getRetryQuery();
        if (null !== $this->config->getLoggerCallable()) {
            return new LoggableDatabase(
                $this, $name, $this->eventManager, $numRetries, $this->config->getLoggerCallable()
            );
        }
        return new Database($this, $name, $this->eventManager, $numRetries);
    }
}<|MERGE_RESOLUTION|>--- conflicted
+++ resolved
@@ -148,15 +148,7 @@
      */
     public function getConfiguration()
     {
-<<<<<<< HEAD
         return $this->config;
-=======
-        if ( ! ($this->mongo instanceof \MongoClient || $this->mongo instanceof \Mongo)) {
-            return null;
-        }
-
-        return $this->mongo->status;
->>>>>>> a263d678
     }
 
     /**
@@ -166,15 +158,7 @@
      */
     public function getEventManager()
     {
-<<<<<<< HEAD
         return $this->eventManager;
-=======
-        if ( ! ($this->mongo instanceof \MongoClient || $this->mongo instanceof \Mongo)) {
-            return false;
-        }
-
-        return $this->mongo->connected;
->>>>>>> a263d678
     }
 
     /**
@@ -247,6 +231,10 @@
      */
     public function getStatus()
     {
+        if ( ! ($this->mongo instanceof \MongoClient || $this->mongo instanceof \Mongo)) {
+            return null;
+        }
+
         return $this->mongo->status;
     }
 
@@ -287,7 +275,11 @@
      */
     public function isConnected()
     {
-        return $this->mongo !== null && $this->mongo instanceof \Mongo && $this->mongo->connected;
+        if ( ! ($this->mongo instanceof \MongoClient || $this->mongo instanceof \Mongo)) {
+            return false;
+        }
+
+        return $this->mongo->connected;
     }
 
     /**
