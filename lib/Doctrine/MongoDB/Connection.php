<?php
/*
 * THIS SOFTWARE IS PROVIDED BY THE COPYRIGHT HOLDERS AND CONTRIBUTORS
 * "AS IS" AND ANY EXPRESS OR IMPLIED WARRANTIES, INCLUDING, BUT NOT
 * LIMITED TO, THE IMPLIED WARRANTIES OF MERCHANTABILITY AND FITNESS FOR
 * A PARTICULAR PURPOSE ARE DISCLAIMED. IN NO EVENT SHALL THE COPYRIGHT
 * OWNER OR CONTRIBUTORS BE LIABLE FOR ANY DIRECT, INDIRECT, INCIDENTAL,
 * SPECIAL, EXEMPLARY, OR CONSEQUENTIAL DAMAGES (INCLUDING, BUT NOT
 * LIMITED TO, PROCUREMENT OF SUBSTITUTE GOODS OR SERVICES; LOSS OF USE,
 * DATA, OR PROFITS; OR BUSINESS INTERRUPTION) HOWEVER CAUSED AND ON ANY
 * THEORY OF LIABILITY, WHETHER IN CONTRACT, STRICT LIABILITY, OR TORT
 * (INCLUDING NEGLIGENCE OR OTHERWISE) ARISING IN ANY WAY OUT OF THE USE
 * OF THIS SOFTWARE, EVEN IF ADVISED OF THE POSSIBILITY OF SUCH DAMAGE.
 *
 * This software consists of voluntary contributions made by many individuals
 * and is licensed under the LGPL. For more information, see
 * <http://www.doctrine-project.org>.
 */

namespace Doctrine\MongoDB;

use Doctrine\Common\EventManager,
    Doctrine\MongoDB\Event\EventArgs;

/**
 * Wrapper for the PHP Mongo class.
 *
 * @license     http://www.opensource.org/licenses/lgpl-license.php LGPL
 * @link        www.doctrine-project.org
 * @since       1.0
 * @author      Jonathan H. Wage <jonwage@gmail.com>
 */
class Connection
{
    /** The PHP Mongo instance. */
    protected $mongo;

    /** The server string */
    protected $server;

    /** The array of server options to use when connecting */
    protected $options = array();

    /** The Configuration instance */
    protected $config;

    /**
     * The event manager that is the central point of the event system.
     *
     * @var Doctrine\Common\EventManager
     */
    protected $eventManager;

    /**
     * Mongo command prefix
     *
     * @var string
     */
    protected $cmd;

    /**
     * Whether or not this connection has been connected or not.
     *
     * @var boolean
     */
    protected $connected = false;

    /**
     * Create a new Mongo wrapper instance.
     *
     * @param mixed $server A string server name, an existing Mongo instance or can be omitted.
     * @param array $options
     */
    public function __construct($server = null, array $options = array(), Configuration $config = null, EventManager $evm = null)
    {
        if ($server instanceof \Mongo) {
            $this->mongo = $server;
        } elseif ($server !== null) {
            $this->server = $server;
            $this->options = $options;
        }
        $this->config = $config ? $config : new Configuration();
        $this->eventManager = $evm ? $evm : new EventManager();
        $this->cmd = $this->config->getMongoCmd();
    }

    public function initialize()
    {
        if ($this->mongo === null) {
            if ($this->eventManager->hasListeners(Events::preConnect)) {
                $this->eventManager->dispatchEvent(Events::preConnect, new EventArgs($this));
            }

            $numRetries = $this->config->getRetryConnect();
            if ($numRetries !== null && $numRetries !== false) {
                for ($i = 1; $i <= $numRetries; $i++) {
                    try {
                        $this->initializeMongo();
                        break;
                    } catch (\MongoConnectionException $e) {
                        if ($i === $numRetries) {
                            throw $e;
                        }
                        sleep(1);
                    }
                }
            } else {
                $this->initializeMongo();
            }

            if ($this->eventManager->hasListeners(Events::postConnect)) {
                $this->eventManager->dispatchEvent(Events::postConnect, new EventArgs($this));
            }
        }
    }

    /**
     * Returns current server string if one was set.
     *
     * @return string|null
     */
    public function getServer()
    {
        return $this->server;
    }

    /**
     * Gets the status of the connection.
     *
     * @return string
     */
    public function getStatus()
    {
        return $this->mongo->status;
    }

    /**
     * Checks whether the connection is initialized and connected.
     *
     * @return boolean
     */
    public function isConnected()
    {
        return $this->mongo !== null && $this->mongo instanceof \Mongo && $this->mongo->connected;
    }

    /**
     * Set the PHP Mongo instance to wrap.
     *
     * @param Mongo $mongo The PHP Mongo instance
     */
    public function setMongo(\Mongo $mongo)
    {
        $this->mongo = $mongo;
    }

    /**
     * Returns the PHP Mongo instance being wrapped.
     *
     * @return Mongo
     */
    public function getMongo()
    {
        return $this->mongo;
    }

    /**
     * Gets the EventManager used by the Connection.
     *
     * @return Doctrine\Common\EventManager
     */
    public function getEventManager()
    {
        return $this->eventManager;
    }

    /**
     * Gets the Configuration used by the Connection.
     *
     * @return Doctrine\MongoDB\Configuration
     */
    public function getConfiguration()
    {
        return $this->config;
    }

    /** @proxy */
    public function close()
    {
        $this->initialize();
        return $this->mongo->close();
    }

    /** @proxy */
    public function connect()
    {
        $this->initialize();
        return $this->mongo->connect();
    }

    /** @proxy */
    public function dropDatabase($database)
    {
        if ($this->eventManager->hasListeners(Events::preDropDatabase)) {
            $this->eventManager->dispatchEvent(Events::preDropDatabase, new EventArgs($this, $database));
        }

        $this->initialize();
        $result = $this->mongo->dropDB($database);

        if ($this->eventManager->hasListeners(Events::postDropDatabase)) {
            $this->eventManager->dispatchEvent(Events::postDropDatabase, new EventArgs($this, $result));
        }

        return $result;
    }

    /** @proxy */
    public function __get($key)
    {
        $this->initialize();
        return $this->mongo->$key;
    }

    /** @proxy */
    public function listDatabases()
    {
        $this->initialize();
        return $this->mongo->listDBs();
    }

    /** @proxy */
    public function selectCollection($db, $collection)
    {
        $this->initialize();
        return $this->selectDatabase($db)->selectCollection($collection);
    }

    /** @proxy */
    public function selectDatabase($name)
    {
        if ($this->eventManager->hasListeners(Events::preSelectDatabase)) {
            $this->eventManager->dispatchEvent(Events::preSelectDatabase, new EventArgs($this, $name));
        }

        $this->initialize();
        $db = $this->mongo->selectDB($name);
        $database = $this->wrapDatabase($db);

        if ($this->eventManager->hasListeners(Events::postSelectDatabase)) {
            $this->eventManager->dispatchEvent(Events::postSelectDatabase, new EventArgs($this, $database));
        }

        return $database;
    }

    /**
     * Method which wraps a MongoDB with a Doctrine\MongoDB\Database instance.
     *
     * @param MongoDB $delegate The inner object
     *
     * @return Database
     */
    protected function wrapDatabase(\MongoDB $delegate)
    {
<<<<<<< HEAD
        if (!$logger = $this->config->getLogger()) {
            return new Database($delegate, $this->eventManager, $this->cmd);
        }

        $db = new LoggableDatabase($delegate, $this->eventManager, $this->cmd);
        $db->setLogger($logger);

        return $db;
=======
        $numRetries = $this->config->getRetryQuery();
        if (null !== $this->config->getLoggerCallable()) {
            return new LoggableDatabase(
                $database, $this->eventManager, $this->cmd, $numRetries, $this->config->getLoggerCallable()
            );
        }
        return new Database(
            $database, $this->eventManager, $this->cmd, $numRetries
        );
>>>>>>> 5ccb1823
    }

    /**
     * Initialize new Mongo instance.
     */
    protected function initializeMongo()
    {
        if ($this->server) {
            $this->mongo = new \Mongo($this->server, $this->options);
        } else {
            $this->mongo = new \Mongo();
        }
    }

    /** @proxy */
    public function __toString()
    {
        $this->initialize();
        return $this->mongo->__toString();
    }
}<|MERGE_RESOLUTION|>--- conflicted
+++ resolved
@@ -263,26 +263,15 @@
      */
     protected function wrapDatabase(\MongoDB $delegate)
     {
-<<<<<<< HEAD
+        $numRetries = $this->config->getRetryQuery();
         if (!$logger = $this->config->getLogger()) {
-            return new Database($delegate, $this->eventManager, $this->cmd);
-        }
-
-        $db = new LoggableDatabase($delegate, $this->eventManager, $this->cmd);
+            return new Database($delegate, $this->eventManager, $this->cmd, $numRetries);
+        }
+
+        $db = new LoggableDatabase($delegate, $this->eventManager, $this->cmd, $numRetries);
         $db->setLogger($logger);
 
         return $db;
-=======
-        $numRetries = $this->config->getRetryQuery();
-        if (null !== $this->config->getLoggerCallable()) {
-            return new LoggableDatabase(
-                $database, $this->eventManager, $this->cmd, $numRetries, $this->config->getLoggerCallable()
-            );
-        }
-        return new Database(
-            $database, $this->eventManager, $this->cmd, $numRetries
-        );
->>>>>>> 5ccb1823
     }
 
     /**
