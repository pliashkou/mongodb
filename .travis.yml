--- conflicted
+++ resolved
@@ -12,18 +12,10 @@
 env:
   - MONGO_VERSION=1.2.12
   - MONGO_VERSION=1.3.2
-<<<<<<< HEAD
-  - MONGO_VERSION=1.3.4
-=======
   - MONGO_VERSION=1.3.7
->>>>>>> 531dc002
 
 services: mongodb
 
 before_script:
   - pecl -q install -f mongo-${MONGO_VERSION} && echo "extension=mongo.so" >> `php --ini | grep "Loaded Configuration" | sed -e "s|.*:\s*||"`
-<<<<<<< HEAD
-  - composer install --dev
-=======
-  - composer install --dev --no-interaction --prefer-source
->>>>>>> 531dc002
+  - composer install --dev --no-interaction --prefer-source